--- conflicted
+++ resolved
@@ -48,9 +48,7 @@
      * @throws JSONException
      */
     public static void assertEquals(String expectedStr, JSONObject actual, boolean strict)
-<<<<<<< HEAD
-            throws JSONException
-    {
+            throws JSONException {
         assertEquals(expectedStr, actual, strict ? JSONCompareMode.STRICT : JSONCompareMode.LENIENT);
     }
 
@@ -64,11 +62,7 @@
      * @throws JSONException
      */
     public static void assertEquals(String expectedStr, JSONObject actual, JSONCompareMode compareMode)
-            throws JSONException
-    {
-=======
-            throws JSONException {
->>>>>>> 99b9a783
+            throws JSONException {
         Object expected = JSONParser.parseJSON(expectedStr);
         if (expected instanceof JSONObject) {
             assertEquals((JSONObject)expected, actual, compareMode);
@@ -88,9 +82,7 @@
      * @throws JSONException
      */
     public static void assertEquals(String expectedStr, JSONArray actual, boolean strict)
-<<<<<<< HEAD
-            throws JSONException
-    {
+            throws JSONException {
         assertEquals(expectedStr, actual, strict ? JSONCompareMode.STRICT : JSONCompareMode.LENIENT);
     }
 
@@ -104,11 +96,7 @@
      * @throws JSONException
      */
     public static void assertEquals(String expectedStr, JSONArray actual, JSONCompareMode compareMode)
-            throws JSONException
-    {
-=======
-            throws JSONException {
->>>>>>> 99b9a783
+            throws JSONException {
         Object expected = JSONParser.parseJSON(expectedStr);
         if (expected instanceof JSONArray) {
             assertEquals((JSONArray)expected, actual, compareMode);
@@ -128,9 +116,7 @@
      * @throws JSONException
      */
     public static void assertEquals(String expectedStr, String actualStr, boolean strict)
-<<<<<<< HEAD
-            throws JSONException
-    {
+            throws JSONException {
         assertEquals(expectedStr, actualStr, strict ? JSONCompareMode.STRICT : JSONCompareMode.LENIENT);
     }
 
@@ -144,13 +130,8 @@
      * @throws JSONException
      */
     public static void assertEquals(String expectedStr, String actualStr, JSONCompareMode compareMode)
-            throws JSONException
-    {
+            throws JSONException {
         JSONCompareResult result = JSONCompare.compareJSON(expectedStr, actualStr, compareMode);
-=======
-            throws JSONException {
-        JSONCompareResult result = JSONCompare.compareJSON(expectedStr, actualStr, strict ? JSONCompareMode.STRICT : JSONCompareMode.LENIENT);
->>>>>>> 99b9a783
         if (result.failed()) {
             throw new AssertionError(result.getMessage());
         }
@@ -183,9 +164,7 @@
      * @throws JSONException
      */
     public static void assertEquals(JSONObject expected, JSONObject actual, boolean strict)
-<<<<<<< HEAD
-            throws JSONException
-    {
+            throws JSONException {
         assertEquals(expected, actual, strict ? JSONCompareMode.STRICT : JSONCompareMode.LENIENT);
     }
 
@@ -202,10 +181,6 @@
             throws JSONException
     {
         JSONCompareResult result = JSONCompare.compareJSON(expected, actual, compareMode);
-=======
-            throws JSONException {
-        JSONCompareResult result = JSONCompare.compareJSON(expected, actual, strict ? JSONCompareMode.STRICT : JSONCompareMode.LENIENT);
->>>>>>> 99b9a783
         if (result.failed()) {
             throw new AssertionError(result.getMessage());
         }
@@ -221,9 +196,7 @@
      * @throws JSONException
      */
     public static void assertEquals(JSONArray expected, JSONArray actual, boolean strict)
-<<<<<<< HEAD
-            throws JSONException
-    {
+            throws JSONException {
         assertEquals(expected, actual, strict ? JSONCompareMode.STRICT : JSONCompareMode.LENIENT);
     }
 
@@ -237,13 +210,8 @@
      * @throws JSONException
      */
     public static void assertEquals(JSONArray expected, JSONArray actual, JSONCompareMode compareMode)
-            throws JSONException
-    {
+            throws JSONException {
         JSONCompareResult result = JSONCompare.compareJSON(expected, actual, compareMode);
-=======
-            throws JSONException {
-        JSONCompareResult result = JSONCompare.compareJSON(expected, actual, strict ? JSONCompareMode.STRICT : JSONCompareMode.LENIENT);
->>>>>>> 99b9a783
         if (result.failed()) {
             throw new AssertionError(result.getMessage());
         }
