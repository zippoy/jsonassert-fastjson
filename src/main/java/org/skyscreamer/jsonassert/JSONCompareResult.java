--- conflicted
+++ resolved
@@ -116,12 +116,8 @@
      * @param expected Expected result
      * @param actual Actual result
      */
-<<<<<<< HEAD
     protected JSONCompareResult fail(String field, Object expected, Object actual) {
-=======
-    protected void fail(String field, Object expected, Object actual) {
         _fieldFailures.add(new FieldComparisonFailure(field, expected, actual));
->>>>>>> ae02195e
         this._field = field;
         this._expected = expected;
         this._actual = actual;
