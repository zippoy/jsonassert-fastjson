--- conflicted
+++ resolved
@@ -47,7 +47,6 @@
     }
 
     /**
-<<<<<<< HEAD
      * Actual field value
      * 
      * @return a {@code JSONObject}, {@code JSONArray} or other {@code Object}
@@ -86,11 +85,6 @@
         return _field;
     }
     
-=======
-     * Identify that the comparison failed
-     * @param message String explaining why if the comparison failed
-     */
->>>>>>> b1a81c1d
     protected void fail(String message) {
         _success = false;
         if (_message.length() == 0) {
