--- conflicted
+++ resolved
@@ -137,12 +137,11 @@
     }
     
     @Test
-<<<<<<< HEAD
     public void testLenientArrayRecursion() throws JSONException {
         testPass("[{\"arr\":[5, 2, 1]}]", "[{\"b\":3, \"arr\":[1, 5, 2]}]", false);
     }
-    
-=======
+   
+    @Test 
     public void testFieldMismatch() throws JSONException {
         JSONCompareResult result = JSONCompare.compareJSON("{name:\"Pat\"}", "{name:\"Sue\"}", STRICT);
         Assert.assertEquals("Pat", result.getExpected());
@@ -167,7 +166,6 @@
         testPass("{id:1,name:null}", "{id:1,name:null}", true);
     }
 
->>>>>>> b4513d83
     private void testPass(String expected, String actual, boolean strict)
         throws JSONException
     {
