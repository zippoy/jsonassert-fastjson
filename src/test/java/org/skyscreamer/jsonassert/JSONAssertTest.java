package org.skyscreamer.jsonassert;

import org.json.JSONException;
import org.json.JSONObject;
import org.junit.Assert;
import org.junit.Test;

<<<<<<< HEAD
import static org.skyscreamer.jsonassert.JSONCompareMode.*;
=======
import static org.skyscreamer.jsonassert.JSONCompareMode.LENIENT;
import static org.skyscreamer.jsonassert.JSONCompareMode.STRICT;
>>>>>>> 99b9a783

/**
 * Unit tests for {@link JSONAssert}
 */
public class JSONAssertTest {
    @Test
    public void testSimple() throws JSONException {
        testPass("{id:1}", "{id:1}", STRICT);
        testFail("{id:1}", "{id:2}", STRICT);
        testPass("{id:1}", "{id:1}", LENIENT);
        testFail("{id:1}", "{id:2}", LENIENT);
        testPass("{id:1}", "{id:1}", NON_EXTENSIBLE);
        testFail("{id:1}", "{id:2}", NON_EXTENSIBLE);
        testPass("{id:1}", "{id:1}", STRICT_ORDER);
        testFail("{id:1}", "{id:2}", STRICT_ORDER);
    }

    @Test
    public void testSimpleStrict() throws JSONException {
        testPass("{id:1}", "{id:1,name:\"Joe\"}", LENIENT);
        testFail("{id:1}", "{id:1,name:\"Joe\"}", STRICT);
        testPass("{id:1}", "{id:1,name:\"Joe\"}", STRICT_ORDER);
        testFail("{id:1}", "{id:1,name:\"Joe\"}", NON_EXTENSIBLE);
    }

    @Test
    public void testReversed() throws JSONException {
        testPass("{name:\"Joe\",id:1}", "{id:1,name:\"Joe\"}", LENIENT);
        testPass("{name:\"Joe\",id:1}", "{id:1,name:\"Joe\"}", STRICT);
        testPass("{name:\"Joe\",id:1}", "{id:1,name:\"Joe\"}", NON_EXTENSIBLE);
        testPass("{name:\"Joe\",id:1}", "{id:1,name:\"Joe\"}", STRICT_ORDER);
    }

    @Test // Currently JSONAssert assumes JSONObject.
    public void testArray() throws JSONException {
        testPass("[1,2,3]","[1,2,3]", STRICT);
        testPass("[1,2,3]","[1,3,2]", LENIENT);
        testFail("[1,2,3]","[1,3,2]", STRICT);
        testFail("[1,2,3]","[4,5,6]", LENIENT);
        testPass("[1,2,3]","[1,2,3]", STRICT_ORDER);
        testPass("[1,2,3]","[1,3,2]", NON_EXTENSIBLE);
        testFail("[1,2,3]","[1,3,2]", STRICT_ORDER);
        testFail("[1,2,3]","[4,5,6]", NON_EXTENSIBLE);
    }

    @Test
    public void testNested() throws JSONException {
        testPass("{id:1,address:{addr1:\"123 Main\", addr2:null, city:\"Houston\", state:\"TX\"}}",
                "{id:1,address:{addr1:\"123 Main\", addr2:null, city:\"Houston\", state:\"TX\"}}", STRICT);
        testFail("{id:1,address:{addr1:\"123 Main\", addr2:null, city:\"Houston\", state:\"TX\"}}",
                "{id:1,address:{addr1:\"123 Main\", addr2:null, city:\"Austin\", state:\"TX\"}}", STRICT);
    }

    @Test
    public void testVeryNested() throws JSONException {
        testPass("{a:{b:{c:{d:{e:{f:{g:{h:{i:{j:{k:{l:{m:{n:{o:{p:\"blah\"}}}}}}}}}}}}}}}}",
                "{a:{b:{c:{d:{e:{f:{g:{h:{i:{j:{k:{l:{m:{n:{o:{p:\"blah\"}}}}}}}}}}}}}}}}", STRICT);
        testFail("{a:{b:{c:{d:{e:{f:{g:{h:{i:{j:{k:{l:{m:{n:{o:{p:\"blah\"}}}}}}}}}}}}}}}}",
                "{a:{b:{c:{d:{e:{f:{g:{h:{i:{j:{k:{l:{m:{n:{o:{z:\"blah\"}}}}}}}}}}}}}}}}", STRICT);
    }

    @Test
    public void testSimpleArray() throws JSONException {
        testPass("{id:1,pets:[\"dog\",\"cat\",\"fish\"]}", // Exact to exact (strict)
                "{id:1,pets:[\"dog\",\"cat\",\"fish\"]}",
                STRICT);
        testFail("{id:1,pets:[\"dog\",\"cat\",\"fish\"]}", // Out-of-order fails (strict)
                "{id:1,pets:[\"dog\",\"fish\",\"cat\"]}",
                STRICT);
        testPass("{id:1,pets:[\"dog\",\"cat\",\"fish\"]}", // Out-of-order ok
                "{id:1,pets:[\"dog\",\"fish\",\"cat\"]}",
                LENIENT);
        testPass("{id:1,pets:[\"dog\",\"cat\",\"fish\"]}", // Out-of-order ok
                "{id:1,pets:[\"dog\",\"fish\",\"cat\"]}",
                NON_EXTENSIBLE);
        testFail("{id:1,pets:[\"dog\",\"cat\",\"fish\"]}", // Out-of-order fails (strict order)
                "{id:1,pets:[\"dog\",\"fish\",\"cat\"]}",
                STRICT_ORDER);
        testFail("{id:1,pets:[\"dog\",\"cat\",\"fish\"]}", // Mismatch
                "{id:1,pets:[\"dog\",\"cat\",\"bird\"]}",
                STRICT);
        testFail("{id:1,pets:[\"dog\",\"cat\",\"fish\"]}", // Mismatch
                "{id:1,pets:[\"dog\",\"cat\",\"bird\"]}",
                LENIENT);
        testFail("{id:1,pets:[\"dog\",\"cat\",\"fish\"]}", // Mismatch
                "{id:1,pets:[\"dog\",\"cat\",\"bird\"]}",
                STRICT_ORDER);
        testFail("{id:1,pets:[\"dog\",\"cat\",\"fish\"]}", // Mismatch
                "{id:1,pets:[\"dog\",\"cat\",\"bird\"]}",
                NON_EXTENSIBLE);
    }

    @Test
    public void testSimpleMixedArray() throws JSONException {
        testPass("{stuff:[321, \"abc\"]}", "{stuff:[\"abc\", 321]}", LENIENT);
        testFail("{stuff:[321, \"abc\"]}", "{stuff:[\"abc\", 789]}", LENIENT);
    }

    @Test
    public void testComplexMixedStrictArray() throws JSONException {
        testPass("{stuff:[{pet:\"cat\"},{car:\"Ford\"}]}", "{stuff:[{pet:\"cat\"},{car:\"Ford\"}]}", STRICT);
    }

    @Test
    public void testComplexMixedArray() throws JSONException {
        testPass("{stuff:[{pet:\"cat\"},{car:\"Ford\"}]}", "{stuff:[{pet:\"cat\"},{car:\"Ford\"}]}", LENIENT);
    }

    @Test
    public void testComplexArrayNoUniqueID() throws JSONException {
        testPass("{stuff:[{address:{addr1:\"123 Main\"}}, {address:{addr1:\"234 Broad\"}}]}",
                "{stuff:[{address:{addr1:\"123 Main\"}}, {address:{addr1:\"234 Broad\"}}]}",
                LENIENT);
    }

    @Test
    public void testSimpleAndComplexStrictArray() throws JSONException {
        testPass("{stuff:[123,{a:\"b\"}]}", "{stuff:[123,{a:\"b\"}]}", STRICT);
    }

    @Test
    public void testSimpleAndComplexArray() throws JSONException {
        testPass("{stuff:[123,{a:\"b\"}]}", "{stuff:[123,{a:\"b\"}]}", LENIENT);
    }

    @Test
    public void testComplexArray() throws JSONException {
        testPass("{id:1,name:\"Joe\",friends:[{id:2,name:\"Pat\",pets:[\"dog\"]},{id:3,name:\"Sue\",pets:[\"bird\",\"fish\"]}],pets:[]}",
                 "{id:1,name:\"Joe\",friends:[{id:2,name:\"Pat\",pets:[\"dog\"]},{id:3,name:\"Sue\",pets:[\"bird\",\"fish\"]}],pets:[]}",
                 STRICT); // Exact to exact (strict)
        testFail("{id:1,name:\"Joe\",friends:[{id:2,name:\"Pat\",pets:[\"dog\"]},{id:3,name:\"Sue\",pets:[\"bird\",\"fish\"]}],pets:[]}",
                "{id:1,name:\"Joe\",friends:[{id:3,name:\"Sue\",pets:[\"fish\",\"bird\"]},{id:2,name:\"Pat\",pets:[\"dog\"]}],pets:[]}",
                STRICT); // Out-of-order fails (strict)
        testFail("{id:1,name:\"Joe\",friends:[{id:2,name:\"Pat\",pets:[\"dog\"]},{id:3,name:\"Sue\",pets:[\"bird\",\"fish\"]}],pets:[]}",
                "{id:1,name:\"Joe\",friends:[{id:3,name:\"Sue\",pets:[\"fish\",\"bird\"]},{id:2,name:\"Pat\",pets:[\"dog\"]}],pets:[]}",
                STRICT_ORDER); // Out-of-order fails (strict order)
        testPass("{id:1,name:\"Joe\",friends:[{id:2,name:\"Pat\",pets:[\"dog\"]},{id:3,name:\"Sue\",pets:[\"bird\",\"fish\"]}],pets:[]}",
                "{id:1,name:\"Joe\",friends:[{id:3,name:\"Sue\",pets:[\"fish\",\"bird\"]},{id:2,name:\"Pat\",pets:[\"dog\"]}],pets:[]}",
                LENIENT); // Out-of-order ok
        testPass("{id:1,name:\"Joe\",friends:[{id:2,name:\"Pat\",pets:[\"dog\"]},{id:3,name:\"Sue\",pets:[\"bird\",\"fish\"]}],pets:[]}",
                "{id:1,name:\"Joe\",friends:[{id:3,name:\"Sue\",pets:[\"fish\",\"bird\"]},{id:2,name:\"Pat\",pets:[\"dog\"]}],pets:[]}",
                NON_EXTENSIBLE); // Out-of-order ok
        testFail("{id:1,name:\"Joe\",friends:[{id:2,name:\"Pat\",pets:[\"dog\"]},{id:3,name:\"Sue\",pets:[\"bird\",\"fish\"]}],pets:[]}",
                "{id:1,name:\"Joe\",friends:[{id:2,name:\"Pat\",pets:[\"dog\"]},{id:3,name:\"Sue\",pets:[\"cat\",\"fish\"]}],pets:[]}",
                STRICT); // Mismatch (strict)
        testFail("{id:1,name:\"Joe\",friends:[{id:2,name:\"Pat\",pets:[\"dog\"]},{id:3,name:\"Sue\",pets:[\"bird\",\"fish\"]}],pets:[]}",
                "{id:1,name:\"Joe\",friends:[{id:2,name:\"Pat\",pets:[\"dog\"]},{id:3,name:\"Sue\",pets:[\"cat\",\"fish\"]}],pets:[]}",
                LENIENT); // Mismatch
        testFail("{id:1,name:\"Joe\",friends:[{id:2,name:\"Pat\",pets:[\"dog\"]},{id:3,name:\"Sue\",pets:[\"bird\",\"fish\"]}],pets:[]}",
                "{id:1,name:\"Joe\",friends:[{id:2,name:\"Pat\",pets:[\"dog\"]},{id:3,name:\"Sue\",pets:[\"cat\",\"fish\"]}],pets:[]}",
                STRICT_ORDER); // Mismatch
        testFail("{id:1,name:\"Joe\",friends:[{id:2,name:\"Pat\",pets:[\"dog\"]},{id:3,name:\"Sue\",pets:[\"bird\",\"fish\"]}],pets:[]}",
                "{id:1,name:\"Joe\",friends:[{id:2,name:\"Pat\",pets:[\"dog\"]},{id:3,name:\"Sue\",pets:[\"cat\",\"fish\"]}],pets:[]}",
                NON_EXTENSIBLE); // Mismatch
    }

    @Test
    public void testArrayOfArraysStrict() throws JSONException {
        testPass("{id:1,stuff:[[1,2],[2,3],[],[3,4]]}", "{id:1,stuff:[[1,2],[2,3],[],[3,4]]}", STRICT);
        testFail("{id:1,stuff:[[1,2],[2,3],[3,4],[]]}", "{id:1,stuff:[[1,2],[2,3],[],[3,4]]}", STRICT);
    }

    @Test
    public void testArrayOfArrays() throws JSONException {
        testPass("{id:1,stuff:[[4,3],[3,2],[],[1,2]]}", "{id:1,stuff:[[1,2],[2,3],[],[3,4]]}", LENIENT);
    }
    
    @Test
    public void testLenientArrayRecursion() throws JSONException {
        testPass("[{\"arr\":[5, 2, 1]}]", "[{\"b\":3, \"arr\":[1, 5, 2]}]", LENIENT);
    }
   
    @Test 
    public void testFieldMismatch() throws JSONException {
        JSONCompareResult result = JSONCompare.compareJSON("{name:\"Pat\"}", "{name:\"Sue\"}", STRICT);
        FieldComparisonFailure comparisonFailure = result.getFieldFailures().iterator().next();
        Assert.assertEquals("Pat", comparisonFailure.getExpected());
        Assert.assertEquals("Sue", comparisonFailure.getActual());
        Assert.assertEquals("name", comparisonFailure.getField());
    }

    @Test
    public void testBooleanArray() throws JSONException {
        testPass("[true, false, true, true, false]", "[true, false, true, true, false]", STRICT);
        testPass("[false, true, true, false, true]", "[true, false, true, true, false]", LENIENT);
        testFail("[false, true, true, false, true]", "[true, false, true, true, false]", STRICT);
        testPass("[false, true, true, false, true]", "[true, false, true, true, false]", NON_EXTENSIBLE);
        testFail("[false, true, true, false, true]", "[true, false, true, true, false]", STRICT_ORDER);
    }

    @Test
    public void testNullProperty() throws JSONException {
        testFail("{id:1,name:\"Joe\"}", "{id:1,name:null}", STRICT);
        testFail("{id:1,name:null}", "{id:1,name:\"Joe\"}", STRICT);
    }

    @Test
    public void testIncorrectTypes() throws JSONException {
        testFail("{id:1,name:\"Joe\"}", "{id:1,name:[]}", STRICT);
        testFail("{id:1,name:[]}", "{id:1,name:\"Joe\"}", STRICT);
    }

    @Test
    public void testNullEquality() throws JSONException {
        testPass("{id:1,name:null}", "{id:1,name:null}", STRICT);
    }

    @Test
    public void testExpectedArrayButActualObject() throws JSONException {
        testFail("[1]", "{id:1}", LENIENT);
    }

    @Test
    public void testExpectedObjectButActualArray() throws JSONException {
        testFail("{id:1}", "[1]", LENIENT);
    }

<<<<<<< HEAD
    private void testPass(String expected, String actual, JSONCompareMode compareMode)
=======
    @Test
    public void testEquivalentIntAndLong() throws JSONException {
        JSONObject expected = new JSONObject();
        JSONObject actual = new JSONObject();
        expected.put("id", new Integer(12345));
        actual.put("id", new Long(12345));
        JSONAssert.assertEquals(expected, actual, true);
        JSONAssert.assertEquals(actual, expected, true);
    }

    @Test
    public void testEquivalentIntAndDouble() throws JSONException {
        JSONObject expected = new JSONObject();
        JSONObject actual = new JSONObject();
        expected.put("id", new Integer(12345));
        actual.put("id", new Double(12345.0));
        JSONAssert.assertEquals(expected, actual, true);
        JSONAssert.assertEquals(actual, expected, true);
    }

    private void testPass(String expected, String actual, boolean strict)
>>>>>>> 99b9a783
        throws JSONException
    {
        String message = expected + " == " + actual + " (" + compareMode + ")";
        JSONCompareResult result = JSONCompare.compareJSON(expected, actual, compareMode);
        Assert.assertTrue(message + "\n  " + result.getMessage(), result.passed());
    }

    private void testFail(String expected, String actual, JSONCompareMode compareMode)
        throws JSONException
    {
        String message = expected + " != " + actual + " (" + compareMode + ")";
        JSONCompareResult result = JSONCompare.compareJSON(expected, actual, compareMode);
        Assert.assertTrue(message, result.failed());
    }
}<|MERGE_RESOLUTION|>--- conflicted
+++ resolved
@@ -5,12 +5,7 @@
 import org.junit.Assert;
 import org.junit.Test;
 
-<<<<<<< HEAD
 import static org.skyscreamer.jsonassert.JSONCompareMode.*;
-=======
-import static org.skyscreamer.jsonassert.JSONCompareMode.LENIENT;
-import static org.skyscreamer.jsonassert.JSONCompareMode.STRICT;
->>>>>>> 99b9a783
 
 /**
  * Unit tests for {@link JSONAssert}
@@ -228,9 +223,6 @@
         testFail("{id:1}", "[1]", LENIENT);
     }
 
-<<<<<<< HEAD
-    private void testPass(String expected, String actual, JSONCompareMode compareMode)
-=======
     @Test
     public void testEquivalentIntAndLong() throws JSONException {
         JSONObject expected = new JSONObject();
@@ -251,9 +243,8 @@
         JSONAssert.assertEquals(actual, expected, true);
     }
 
-    private void testPass(String expected, String actual, boolean strict)
->>>>>>> 99b9a783
-        throws JSONException
+    private void testPass(String expected, String actual, JSONCompareMode compareMode)
+            throws JSONException
     {
         String message = expected + " == " + actual + " (" + compareMode + ")";
         JSONCompareResult result = JSONCompare.compareJSON(expected, actual, compareMode);
@@ -261,7 +252,7 @@
     }
 
     private void testFail(String expected, String actual, JSONCompareMode compareMode)
-        throws JSONException
+            throws JSONException
     {
         String message = expected + " != " + actual + " (" + compareMode + ")";
         JSONCompareResult result = JSONCompare.compareJSON(expected, actual, compareMode);
